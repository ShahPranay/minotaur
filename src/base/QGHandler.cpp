// 
//     MINOTAUR -- It's only 1/2 bull
// 
//     (C)opyright 2009 - 2017 The MINOTAUR Team.
// 

/** 
 * \file QGHandler.cpp
 * \Briefly define a handler for the textbook type Quesada-Grossmann
 * Algorithm.
 * \Authors Ashutosh Mahajan and Meenarli Sharma, Indian Institute of
 * Technology Bombay
 */


#include <cmath>
#include <algorithm>
#include <iomanip>
#include <iostream>
#include <fstream>
#include <sstream>
#include <string>

#include "MinotaurConfig.h"

#include "CNode.h"
#include "Constraint.h"
#include "Engine.h"
#include "Environment.h"
#include "Function.h"
#include "Logger.h"
#include "Node.h"
#include "NonlinearFunction.h"
#include "Objective.h"
#include "Operations.h"
#include "Option.h"
#include "ProblemSize.h"
#include "QGHandler.h"
#include "Relaxation.h"
#include "Solution.h"
#include "SolutionPool.h"
#include "VarBoundMod.h"
#include "Variable.h"

using namespace Minotaur;

typedef std::vector<ConstraintPtr>::const_iterator CCIter;
const std::string QGHandler::me_ = "QGHandler: ";


QGHandler::QGHandler()
: env_(EnvPtr()),
  minlp_(ProblemPtr()),
  nlCons_(0),
  nlpe_(EnginePtr()),
  nlpStatus_(EngineUnknownStatus),
  objVar_(VariablePtr()),
  oNl_(false),
  rel_(RelaxationPtr()),
  relobj_(0.0),
  stats_(0)
{
  numCuts_ = env_->getOptions()->findInt("cut_depth")->getValue();
  intTol_ = env_->getOptions()->findDouble("int_tol")->getValue();
  solAbsTol_ = env_->getOptions()->findDouble("feasAbs_tol")->getValue();
  solRelTol_ = env_->getOptions()->findDouble("feasRel_tol")->getValue();
  objATol_ = env_->getOptions()->findDouble("solAbs_tol")->getValue();
  objRTol_ = env_->getOptions()->findDouble("solRel_tol")->getValue();
  logger_ = (LoggerPtr) new Logger(LogInfo);
}


QGHandler::QGHandler(EnvPtr env, ProblemPtr minlp, EnginePtr nlpe)
: env_(env),
  minlp_(minlp),
  nlCons_(0),
  nlpe_(nlpe),
  nlpStatus_(EngineUnknownStatus),
  objVar_(VariablePtr()),
  oNl_(false),
  rel_(RelaxationPtr()),
  relobj_(0.0)
{
  numCuts_ = env_->getOptions()->findInt("cut_depth")->getValue();
  intTol_ = env_->getOptions()->findDouble("int_tol")->getValue();
  solAbsTol_ = env_->getOptions()->findDouble("feasAbs_tol")->getValue();
  solRelTol_ = env_->getOptions()->findDouble("feasRel_tol")->getValue();
  objATol_ = env_->getOptions()->findDouble("solAbs_tol")->getValue();
  objRTol_ = env_->getOptions()->findDouble("solRel_tol")->getValue();
  logger_ = env->getLogger();

  stats_ = new QGStats();
  stats_->nlpS = 0;
  stats_->nlpF = 0;
  stats_->nlpI = 0;
  stats_->nlpIL = 0;
  stats_->cuts = 0;
}


QGHandler::~QGHandler()
{ 
  if (stats_) {
    delete stats_;
  }
  nlCons_.clear();
}

UInt QGHandler::addCutAtRoot_(double *x, ConstraintPtr con, int & error)
{ 
  FunctionPtr f;
  double c, act, cUb;
  ConstraintPtr newcon;
  std::stringstream sstm;
  LinearFunctionPtr lf = LinearFunctionPtr();

  act = con->getActivity(x, &error);
  if (error == 0) {
    f = con->getFunction();
    linearAt_(f, act, x, &c, &lf, &error);
    if (error == 0) {
      cUb = con->getUb();
      ++(stats_->cuts);
      sstm << "_OAcut_" << stats_->cuts << "_AtRoot";
      f = (FunctionPtr) new Function(lf);
      rel_->newConstraint(f, -INFINITY, cUb-c, sstm.str());
      newcon = rel_->newConstraint(f, -INFINITY, cUb-c, sstm.str());
      //++numCutCount_;
      return newcon->getIndex();
      sstm.str("");
    }
  }	else {
    logger_->msgStream(LogError) << me_ << "Constraint" <<  con->getName() <<
      " is not defined at this point." << std::endl;
    return 0;
  }
}

bool QGHandler::addNewCut_(double *b1, UInt vlIdx, ConstraintPtr con, double linTermCoeff, int &error, UInt &newConId, NonlinearFunctionPtr nlf)
{
  double act; 
  act = nlf->eval(b1, &error); 
  if (error == 0 && linTermCoeff != 0) {
    b1[vlIdx] = (con->getUb()- act)/linTermCoeff;    
    newConId = addCutAtRoot_(b1, con, error);
    return true;
  }
  return false;
}


void QGHandler::addInitLinearX_(const double *x)
{ 
  int error=0;
  FunctionPtr f;
  double c, act, cUb;
  std::stringstream sstm;
  ConstraintPtr con, newcon;
  LinearFunctionPtr lf = LinearFunctionPtr();

  for (CCIter it=nlCons_.begin(); it!=nlCons_.end(); ++it) {
    con = *it;
    act = con->getActivity(x, &error);
    if (error == 0) {
      f = con->getFunction();
      linearAt_(f, act, x, &c, &lf, &error);
      if (error == 0) {
        cUb = con->getUb();
        ++(stats_->cuts);
        sstm << "_OAcut_" << stats_->cuts << "_AtRoot";
        f = (FunctionPtr) new Function(lf);
        newcon = rel_->newConstraint(f, -INFINITY, cUb-c, sstm.str());
        sstm.str("");
      }
    }	else {
      logger_->msgStream(LogError) << me_ << "Constraint" <<  con->getName() <<
        " is not defined at this point." << std::endl;
#if SPEW
      logger_->msgStream(LogDebug) << me_ << "constraint " <<
        con->getName() << " is not defined at this point." << std::endl;
#endif
    }
  }

  if (oNl_) {
    error = 0;
    ObjectivePtr o = minlp_->getObjective();
    act = o->eval(x, &error);
    if (error==0) {
      ++(stats_->cuts);
      sstm << "_OAObjcut_" << stats_->cuts << "_AtRoot";
      f = o->getFunction();
      linearAt_(f, act, x, &c, &lf, &error);
      if (error == 0) {
        lf->addTerm(objVar_, -1.0);
        f = (FunctionPtr) new Function(lf);
        newcon = rel_->newConstraint(f, -INFINITY, -1.0*c, sstm.str());
      }
    }	else {
      logger_->msgStream(LogError) << me_ <<
        "Objective not defined at this point." << std::endl;
#if SPEW
      logger_->msgStream(LogDebug) << me_ <<
        "Objective not defined at this point." << std::endl;
#endif
    }
  }
  return;
}


void QGHandler::cutIntSol_(ConstSolutionPtr sol, CutManager *cutMan,
                           SolutionPoolPtr s_pool, bool *sol_found,
                           SeparationStatus *status)
{
  double nlpval = INFINITY;
  const double *lpx = sol->getPrimal(), *nlpx;
  relobj_ = (sol) ? sol->getObjValue() : -INFINITY;

  fixInts_(lpx);           // Fix integer variables
  solveNLP_();
  unfixInts_();            // Unfix integer variables
  
  switch(nlpStatus_) {
  case (ProvenOptimal):
  case (ProvenLocalOptimal):
    ++(stats_->nlpF);
    updateUb_(s_pool, &nlpval, sol_found);
    if ((relobj_ >= nlpval-objATol_) ||
        (nlpval != 0 && (relobj_ >= nlpval-fabs(nlpval)*objRTol_))) {
        *status = SepaPrune;
        break;
    } else {
      nlpx = nlpe_->getSolution()->getPrimal();
      cutToCons_(nlpx, lpx, cutMan, status);
      cutToObj_(nlpx, lpx, cutMan, status);
      break;
    }
  case (ProvenInfeasible):
  case (ProvenLocalInfeasible): 
  case (ProvenObjectiveCutOff):
    ++(stats_->nlpI);
    nlpx = nlpe_->getSolution()->getPrimal();
    cutToCons_(nlpx, lpx, cutMan, status);
    break;
  case (EngineIterationLimit):
    ++(stats_->nlpIL);
    consCutAtLpSol_(lpx, cutMan, status);
    //objCutAtLpSol_(lpx, cutMan, status);
    break;
  case (FailedFeas):
  case (EngineError):
  case (FailedInfeas):
  case (ProvenUnbounded):
  case (ProvenFailedCQFeas):
  case (EngineUnknownStatus):
  case (ProvenFailedCQInfeas):
  default:
    logger_->msgStream(LogError) << me_ << "NLP engine status = "
      << nlpe_->getStatusString() << std::endl;
    logger_->msgStream(LogError)<< me_ << "No cut generated, may cycle!"
      << std::endl;
    *status = SepaError;
  }

 if (*status == SepaContinue) {
   *status = SepaPrune;
 }

#if SPEW
  logger_->msgStream(LogDebug) << me_ << "NLP solve status = "
    << nlpe_->getStatusString() << " and separation status = " << *status <<
    std::endl;
#endif
  return;
}


void QGHandler::fixInts_(const double *x)
{
  double xval;
  VariablePtr v;
  VarBoundMod2 *m = 0;
  for (VariableConstIterator vit=minlp_->varsBegin(); vit!=minlp_->varsEnd();
       ++vit) {
    v = *vit;
    if (v->getType()==Binary || v->getType()==Integer) {
      xval = x[v->getIndex()];
      xval = floor(xval + 0.5);
      m = new VarBoundMod2(v, xval, xval);
      m->applyToProblem(minlp_);
      nlpMods_.push(m);
    }
  }
  return;
}


void QGHandler::initLinear_(bool *isInf)
{
  *isInf = false;
  const double *x;
  
  nlpe_->load(minlp_);
  solveNLP_();
  
  //SolutionPtr newsol = (SolutionPtr) new Solution(nlpe_->getSolution());
  //rootSolution_ = newsol;
  
  switch (nlpStatus_) {
  case (ProvenOptimal):
  case (ProvenLocalOptimal):
    ++(stats_->nlpF);
    x = nlpe_->getSolution()->getPrimal();
    addInitLinearX_(x);
    break;
  case (EngineIterationLimit):
    ++(stats_->nlpIL);
    x = nlpe_->getSolution()->getPrimal();
    addInitLinearX_(x);
    break;
  case (ProvenInfeasible):
  case (ProvenLocalInfeasible):
  case (ProvenObjectiveCutOff):
    ++(stats_->nlpI);
    *isInf = true;
    break;
  case (FailedFeas):
  case (EngineError):
  case (FailedInfeas):
  case (ProvenUnbounded):
  case (ProvenFailedCQFeas):
  case (EngineUnknownStatus):
  case (ProvenFailedCQInfeas):
  default:
    logger_->msgStream(LogError) << me_ << "NLP engine status at root= "
      << nlpStatus_ << std::endl;
    assert(!"In QGHandler: stopped at root. Check error log.");
  }
#if SPEW
  logger_->msgStream(LogDebug) << me_ << "root NLP solve status = " 
    << nlpe_->getStatusString() << std::endl;
#endif
  return;
}

void QGHandler::addNewBoundaryPt_(char linLoc, std::vector<double>& xNew, std::vector<double>& yNew, ConstraintPtr con, VariablePtr vl, VariablePtr vnl)
{
  LinearFunctionPtr lf;
  double nVarVal, lVarVal, xc, yc;
  double lbN = vnl->getLb(), lbL = vl->getLb(), ubL = vl->getUb(), ubN = vnl->getUb();
  lf = con->getLinearFunction();
  nVarVal = lf->getWeight(vnl);
  lVarVal = lf->getWeight(vl);

  if (linLoc == 'b') {
    // find bottom point. This point has x[1] = vl->getLb()
    yc = lbL;
    xc = findLinVarVal_(lbL, lVarVal, nVarVal, con->getUb(), lbN);  
  } else {
    yc = ubL;
    xc = findLinVarVal_(ubL, lVarVal, nVarVal, con->getUb(), ubN);  
    // otherwise top boundary
    // find top point. This point has x[1] = vl->getUb()
    xNew.push_back(xc);
    yNew.push_back(yc);
  }

}
void QGHandler::insertNewPt_(double x1, double y1, double x2, double y2, std::vector<double >& xNew, std::vector<double >& yNew,ConstraintPtr con, VariablePtr vl, VariablePtr vnl)
{
  LinearFunctionPtr lf;
  lf = con->getLinearFunction();
  double c = lf->getWeight(vnl);
  double d = lf->getWeight(vl);
  double f = con->getUb();
  double x, y;

  double a = y1-y2;
  double b = x2-x2;
  double e = y1*(x2-x1) - x1*(y2-y1);
  double determinant = a*d - b*c; 
  if(determinant != 0) {
    x = (e*d - b*f)/determinant;
    y = (a*f - e*c)/determinant;
    xNew.push_back(x);
    yNew.push_back(y);
  } else {
    std::cout << "Cramer equations system: determinant is zero\n"
              "there are either no solutions or many solutions exist.\n"; 
  }
}

//MS: make sure that this routine is called when constraints has exactly two
//variables
void QGHandler::rootLinearizations(CutManager *)
{
  char lTemp;
  FunctionPtr f;
  VariablePtr vnl, vl;
  bool shouldCont;
  NonlinearFunctionPtr nlf;
  ConstraintPtr con, newcon;
  UInt vnIdx, vlIdx, newConId, i, j, ptCount;
  int error = 0, iPtAt, n = rel_->getNumVars();
  double act, cUb, linTermCoeff;
  double *b1 = new double[n];
  double iP[2]; //intersection point
  std::vector<UInt > newConsId;
  std::vector<double > linVioVal, xNew, yNew, xc, yc;
  std::vector<char > linPtsLoc;
  std::vector<UInt > ptScore; // 1 for deleion and 2 for insertion, 3 for both, 4 for boundary point and 0 for none
  std::fill(b1, b1+n, 0.);
  
  for (CCIter it = nlCons_.begin(); it != nlCons_.end(); ++it) {
    con = *it;
    //numCutCount_ = 0; //MS: need not be a private var
    nlf = con->getNonlinearFunction();
    vnIdx= (*(nlf->varsBegin()))->getIndex(); // index of var in nonlinear term
    vlIdx = (con->getLinearFunction()->termsBegin()->first)->getIndex(); // index of var in lin term
    linTermCoeff = con->getLinearFunction()->termsBegin()->second;
    vl = rel_->getVariable(vlIdx);
    vnl = rel_->getVariable(vnIdx);
    //con->write(std::cout);
    //std::cout << "Lin var and nonlin var pointer - cons1 " << vl << " " << vnl << std::endl;
    // lower bound of var in nonlinear cons
    b1[vnIdx] = vnl->getLb();
    shouldCont = addNewCut_(b1, vlIdx, con, linTermCoeff, error, newConId, nlf);
    if (shouldCont) {
      newConsId.push_back(newConId); // MS: Add cutmanager later
    } else {
      continue;    
    }
    // upper bound of var in nonlinear cons
    b1[vnIdx] = vnl->getUb();
    shouldCont = addNewCut_(b1, vlIdx, con, linTermCoeff, error, newConId, nlf);
    if (shouldCont) {
      newConsId.push_back(newConId); // MS: Add cutmanager later
    } else {
      newConsId.clear();
      continue;    
    }   
    // Find intersection point and its location. In iPtAt index 0 is for
    // nonlinear and 1 is for linear var
    iPtAt = findIntersectPt(newConsId, vl, vnl, iP);

    // If the intersection point is strictly inside the box (obtained by bound
    // constraints) then add. Otherwise, intersection point gets added in one
    // of the case, provided it is not outside the box.
    switch(iPtAt) {
    case (1):
        linPtsLoc.push_back('i');
        xc.push_back(iP[0]);
        yc.push_back(iP[1]);
    case (0):
      {
        bottomEdgePts_(newConsId, vl, vnl, xc, yc, linPtsLoc);
        rightEdgePts_(newConsId, vl, vnl, xc, yc, linPtsLoc);
        topEdgePts_(newConsId, vl, vnl, xc, yc, linPtsLoc);
        leftEdgePts_(newConsId, vl, vnl, xc, yc, linPtsLoc);
      }
      break;
    case (2):
      {
        rightEdgePts_(newConsId, vl, vnl, xc, yc, linPtsLoc);
        topEdgePts_(newConsId, vl, vnl, xc, yc, linPtsLoc);
        leftEdgePts_(newConsId, vl, vnl, xc, yc, linPtsLoc);
      }
      break;
    case (3):
      {
        bottomEdgePts_(newConsId, vl, vnl, xc, yc, linPtsLoc);
        rightEdgePts_(newConsId, vl, vnl, xc, yc, linPtsLoc);
        leftEdgePts_(newConsId, vl, vnl, xc, yc, linPtsLoc);
      }
      break;
    case (4):
      {
        bottomEdgePts_(newConsId, vl, vnl, xc, yc, linPtsLoc);
        rightEdgePts_(newConsId, vl, vnl, xc, yc, linPtsLoc);
        topEdgePts_(newConsId, vl, vnl, xc, yc, linPtsLoc);
      }   
      break;
    case (5):
      {
        rightEdgePts_(newConsId, vl, vnl, xc, yc, linPtsLoc);
        topEdgePts_(newConsId, vl, vnl, xc, yc, linPtsLoc);
      }      
      break;
    case (6):
      {
        bottomEdgePts_(newConsId, vl, vnl, xc, yc, linPtsLoc);
        rightEdgePts_(newConsId, vl, vnl, xc, yc, linPtsLoc);
      }   
      break;
    case (7):
      {
        bottomEdgePts_(newConsId, vl, vnl, xc, yc, linPtsLoc);
        topEdgePts_(newConsId, vl, vnl, xc, yc, linPtsLoc);
        leftEdgePts_(newConsId, vl, vnl, xc, yc, linPtsLoc);
      }   
      break;
    case (8):
      {
        topEdgePts_(newConsId, vl, vnl, xc, yc, linPtsLoc);
        leftEdgePts_(newConsId, vl, vnl, xc, yc, linPtsLoc);
      }     
      break;
    case (9):
      {
        bottomEdgePts_(newConsId, vl, vnl, xc, yc, linPtsLoc);
        leftEdgePts_(newConsId, vl, vnl, xc, yc, linPtsLoc);
      }    
      break;
    default:
      break;
    }

    ////add linearization at intersection point
    b1[vnIdx] = iP[0];
    shouldCont = addNewCut_(b1, vlIdx, con, linTermCoeff, error, newConId, nlf);
    if (shouldCont) {
      newcon = rel_->getConstraint(newConId);
      //cUb = newcon->getUb();
    } else {
      newConsId.clear();
      continue;    
    }

    markPoints_(vnIdx, vlIdx, b1, error, xc, yc, linPtsLoc, ptScore,newcon);
    if (error != 0) {
      newConsId.clear();
      linPtsLoc.clear();
      linVioVal.clear();
      xc.clear();
      yc.clear();
      b1[vnIdx] = 0;
      b1[vlIdx] = 0;
      continue;    
    }

    ////// Store new points
    //for (i =0; i < linPtsLoc.size()-1; ++i) {
      //if (ptScore[i] == 4) {
        //if (linPtsLoc[i] == 'b' || linPtsLoc[i] == 't') {
          //addNewBoundaryPt_(linPtsLoc[i], xNew, yNew, newcon, vl, vnl);        
        //}      
      //} else if (ptScore[i] == 3 || ptScore[i] == 2) {
        //insertNewPt_(xc[i], yc[i], xc[i+1], yc[i+1], xNew, yNew, newcon, vl, vnl);
      //}
    //}
    //////For last entry
   //if (ptScore[i] == 4) {
     //if (linPtsLoc[i] == 'b' || linPtsLoc[i] == 't') {
       //addNewBoundaryPt_(linPtsLoc[i], xNew, yNew, newcon, vl, vnl);        
     //}      
   //} else if (ptScore[i] == 3 || ptScore[i] == 2) {
     //insertNewPt_(xc[i], yc[i], xc[0], yc[0], xNew, yNew, newcon, vl, vnl);
   //}  
   
   //linVioVal.resize(linPtsLoc.size());
    ////insert and delete      
    //ptCount = 0, j = 0, i = 0;
    //while (ptCount < ptScore.size()) {
      //if (ptScore[ptCount] == 1) {
        //linPtsLoc.erase(linPtsLoc.begin() + i);
        //linVioVal.erase(linVioVal.begin() + i);
        //xc.erase(xc.begin() + i);
        //yc.erase(yc.begin() + i);
      //} else if (ptScore[ptCount] == 2) {
        //act = getVio_(b1, xc[i], yc[i], con, vlIdx, vnIdx);
        //linVioVal[i] = act;        
        //if (i == linPtsLoc.size()-1) {
          //xc.push_back(xNew[j]);
          //yc.push_back(yNew[j]);
          //linPtsLoc.push_back('i');
          //act = getVio_(b1, xNew[j], yNew[j], con, vlIdx, vnIdx);
          //linVioVal.push_back(act);        
        //} else {
          //linPtsLoc.insert(linPtsLoc.begin()+i+1,'i');
          //xc.insert(xc.begin()+i+1,xNew[j]);
          //yc.insert(yc.begin()+i+1,yNew[j]);
          //act = getVio_(b1, xNew[j], yNew[j], con, vlIdx, vnIdx);
          //linVioVal.insert(linVioVal.begin()+i+1,act);
          //++j, i = i + 2;
        //}    
      //} else if (ptScore[ptCount] == 3 || ptScore[ptCount] == 4) {
          //linPtsLoc[i] = 'i';        
          //xc[i] = xNew[j];
          //yc[i] = yNew[j];
          //act = getVio_(b1, xNew[j], yNew[j], con, vlIdx, vnIdx);
          //linVioVal[i] = act;        
        //++j, ++i;
      //} else {
        //act = getVio_(b1, xc[i], yc[i], con, vlIdx, vnIdx);
        //linVioVal[i] = act;        
        //++i;
      //}
      //++ptCount;      
    //}
     
    //xNew.clear(); 
    //yNew.clear(); 
    //ptScore.clear();
    ////// Add 5 rounds of cuts based on violation value
    //UInt maxVioIdx;
    //double maxVio;
    //for (UInt k =0; k < numCuts_; ++k) {
      //// Find max vio point
      //maxVio = *(std::max_element(linVioVal.begin(), linVioVal.end()));
      //if (maxVio < con->getUb() + solAbsTol_) { //MS: check if this tol is correct
        //break;      
      //}
      //maxVioIdx = std::max_element(linVioVal.begin(), linVioVal.end())-linVioVal.begin();
      //x = xc[maxVioIdx];
      //y = yc[maxVioIdx];
      //// Add cut to the point with max Vio (MS: add a function for this part
      //// later)
      //b1[vnIdx] = x;
      //act = nlf->eval(b1, &error); 
      //if (error == 0 && linTermCoeff != 0) {
        //b1[vlIdx] = con->getUb()- act;    
        //newConId = addCutAtRoot_(b1, con);
        //newcon = rel_->getConstraint(newConId);
        //cUb = newcon->getUb();
      //} else {
        //exit(1);      
      //}

      ////// Update linPts and add vio of new points
    
      //ptCount = 0, i = 0, x = xc[i], y = yc[i], lTemp = linPtsLoc[i];
      //ptScore.resize(linPtsLoc.size());
      //b1[vnIdx] = x;
      //b1[vlIdx] = y;
      //act = newcon->getActivity(b1, &error);
      //if (error == 0) {
        //if ((act > cUb + solAbsTol_) &&
          //(cUb == 0 || act > cUb + fabs(cUb)*solRelTol_)) {
          //isVio = 1;
          //if (lTemp == 'b' || lTemp == 't') {
            //ptScore[ptCount] = 4;
          //}
          //ptScore[ptCount] = 1;
        //} else {
          //isVio = 0;
          //ptScore[ptCount] = 0;
        //}
      //}  
     //firstVio = isVio;
     //++i;
     //for (; i < linPtsLoc.size()-1; ++i) {
      //++ptCount;
      //ptScore[ptCount] = 0;
      //x = xc[i], y = yc[i], lTemp = linPtsLoc[i];
      //b1[vnIdx] = x;
      //b1[vlIdx] = y;
      //act = newcon->getActivity(b1, &error);
      //if (error == 0) {
        //if ((act > cUb + solAbsTol_) &&
          //(cUb == 0 || act > cUb + fabs(cUb)*solRelTol_)) {
          //if (lTemp == 'b' || lTemp == 't') {
            //ptScore[ptCount] = 4;
          //} else {
            //if (isVio == 0) {
              //ptScore[ptCount-1] = ptScore[ptCount-1] + 2;
            //}
            //ptScore[ptCount] = ptScore[ptCount] + 1;
          //}
          //isVio = 1;
        //} else {
          //if (isVio != 0) {
            //ptScore[ptCount-1] = ptScore[ptCount-1] + 2;
          //}
          //isVio = 0;
        //}
      //}   
    //}  
    //++ptCount;
    //ptScore[ptCount] = 0;
    //x = xc[i], y = yc[i], lTemp = linPtsLoc[i];
    //b1[vnIdx] = x;
    //b1[vlIdx] = y;
    //act = newcon->getActivity(b1, &error);
    //if (error == 0) {
      //if ((act > cUb + solAbsTol_) &&
        //(cUb == 0 || act > cUb + fabs(cUb)*solRelTol_)) {
        //if (lTemp == 'b' || lTemp == 't') {
          //ptScore[ptCount] = 4;
        //} else {
          //if (firstVio == 0) {
            //ptScore[ptCount] = 2;
          //}
          //ptScore[ptCount] = 1;
        //}
      //} else {
        //if (firstVio != 0) {
          //ptScore[ptCount] = 2;  
        //}
      //}
    //}
    
    ////// Store new points
    //for (i =0; i < linPtsLoc.size()-1; ++i) {
      //if (ptScore[i] == 4) {
        //if (linPtsLoc[i] == 'b' || linPtsLoc[i] == 't') {
          //addNewBoundaryPt_(linPtsLoc[i], xNew, yNew, newcon, vl, vnl);        
        //}      
      //} else if (ptScore[i] == 3 || ptScore[i] == 2) {
        //insertNewPt_(xc[i], yc[i], xc[i+1], yc[i+1], xNew, yNew, newcon, vl, vnl);
      //}
    //}
    //////For last entry
 
     //if (ptScore[i] == 4) {
       //if (linPtsLoc[i] == 'b' || linPtsLoc[i] == 't') {
       //addNewBoundaryPt_(linPtsLoc[i], xNew, yNew, newcon, vl, vnl);        
     //}      
   //} else if (ptScore[i] == 3 || ptScore[i] == 2) {
     //insertNewPt_(xc[i], yc[i], xc[0], yc[0], xNew, yNew, newcon, vl, vnl);
   //}  
          
      //////insert and delete      
     //ptCount = 0, j = 0, i = 0;
     //while (ptCount < ptScore.size()) {
      //if (ptScore[ptCount] == 1) {
        //linPtsLoc.erase(linPtsLoc.begin() + i);
        //linVioVal.erase(linVioVal.begin() + i);
        //xc.erase(xc.begin() + i);
        //yc.erase(yc.begin() + i);
      //} else if (ptScore[ptCount] == 2) {
        //act = getVio_(b1, xc[i], yc[i], con, vlIdx, vnIdx);
        //linVioVal[i] = act;        
        //if (i == linPtsLoc.size()-1) {
          //xc.push_back(xNew[j]);
          //yc.push_back(yNew[j]);
          //linPtsLoc.push_back('i');
          //act = getVio_(b1, xNew[j], yNew[j], con, vlIdx, vnIdx);
          //linVioVal.push_back(act);        
        //} else {
          //linPtsLoc.insert(linPtsLoc.begin()+i+1,'i');
          //xc.insert(xc.begin()+i+1,xNew[j]);
          //yc.insert(yc.begin()+i+1,yNew[j]);
          //act = getVio_(b1, xNew[j], yNew[j], con, vlIdx, vnIdx);
          //linVioVal.insert(linVioVal.begin()+i+1,act);
          //++j, i = i + 2;
        //}    
      //} else if (ptScore[ptCount] == 3 || ptScore[ptCount] == 4) {
          //linPtsLoc[i] = 'i';        
          //xc[i] = xNew[j];
          //yc[i] = yNew[j];
          //act = getVio_(b1, xNew[j], yNew[j], con, vlIdx, vnIdx);
          //linVioVal[i] = act;        
        //++j, ++i;
      //} else {
        //act = getVio_(b1, xc[i], yc[i], con, vlIdx, vnIdx);
        //linVioVal[i] = act;
        //++i;
      //}
      //++ptCount;      
    //}
    
    //xNew.clear(); 
    //yNew.clear(); 
    //ptScore.clear();
    //} // for loop end

   
    //std::cout << "stats_->cuts " << numCutCount_ << std::endl;  //MS: make
    //use of stats_cut
    newConsId.clear();
    linPtsLoc.clear();
    linVioVal.clear();
    xc.clear();
    yc.clear();
    b1[vnIdx] = 0;
    b1[vlIdx] = 0;
  }

  delete [] b1;
  return;
}

void QGHandler::markPoints_(UInt vnIdx, UInt vlIdx, double * b1, int & error, std::vector<double > xc, std::vector<double >yc, std::vector<char > linPtsLoc, std::vector<UInt > & ptScore, ConstraintPtr newcon)
{
  double act;
  bool isVio, firstVio;
  UInt ptCount = 0, i = 0;
  double x = xc[i], y = yc[i], cUb = newcon->getUb();
  char lTemp = linPtsLoc[i];
  ptScore.resize(linPtsLoc.size());
  b1[vnIdx] = x, b1[vlIdx] = y;
  act = newcon->getActivity(b1, &error);
  if (error == 0) {
    if ((act > cUb + solAbsTol_) &&
      (cUb == 0 || act > cUb + fabs(cUb)*solRelTol_)) {
      isVio = 1;
      if (lTemp == 'b' || lTemp == 't') {
        ptScore[ptCount] = 4;
      }
      ptScore[ptCount] = 1;
    } else {
      isVio = 0;
      ptScore[ptCount] = 0;
    }
  } else {
    return;  
  } 
  firstVio = isVio;
  ++i;
  ////ptScore = 0 nothing, 1 only delete, 2 only insert, 3 delete and insert, 4 boundary to be deleted and new to be inserted 
  for (; i < linPtsLoc.size()-1; ++i) {
    ++ptCount;
    ptScore[ptCount] = 0;
    x = xc[i], y = yc[i], lTemp = linPtsLoc[i];
    b1[vnIdx] = x;
    b1[vlIdx] = y;
    act = newcon->getActivity(b1, &error);
    if (error == 0) {
      if ((act > cUb + solAbsTol_) &&
        (cUb == 0 || act > cUb + fabs(cUb)*solRelTol_)) {
        if (lTemp == 'b' || lTemp == 't') {
          ptScore[ptCount] = 4;
        } else {
          if (isVio == 0) {
            ptScore[ptCount-1] = ptScore[ptCount-1] + 2;
          }
          ptScore[ptCount] = ptScore[ptCount] + 1;
        }
        isVio = 1;
      } else {
        if (isVio != 0) {
          ptScore[ptCount-1] = ptScore[ptCount-1] + 2;
        }
        isVio = 0;
      }
    } else {
      return;    
    }
  }
  ++ptCount;
  ptScore[ptCount] = 0;
  x = xc[i], y = yc[i], lTemp = linPtsLoc[i];
  b1[vnIdx] = x;
  b1[vlIdx] = y;
  act = newcon->getActivity(b1, &error);
  if (error == 0) {
    if ((act > cUb + solAbsTol_) &&
      (cUb == 0 || act > cUb + fabs(cUb)*solRelTol_)) {
      if (lTemp == 'b' || lTemp == 't') {
        ptScore[ptCount] = 4;
      } else {
        if (firstVio == 0) {
          ptScore[ptCount] = 2;
        }
        ptScore[ptCount] = 1;
      }
    } else {
      if (firstVio != 0) {
        ptScore[ptCount] = 2;  
      }
    }
  } else {
    return;  
  }
}


double QGHandler::getVio_(double *b1, double x, double y, ConstraintPtr con, UInt vlIdx, UInt vnIdx)
{
  int error = 0;
  double act = INFINITY;  
  b1[vnIdx] = x;
  b1[vlIdx] = y;
  act = con->getActivity(b1, &error);
  if (error == 0) {
    return act; // MS: act can be errored based on else of above if
  }
}

void QGHandler::bottomEdgePts_(std::vector<UInt > newConsId, VariablePtr vl, VariablePtr vnl, std::vector<double > & xc, std::vector<double > & yc, std::vector<char> & linPtsLoc)
{
  ConstraintPtr con;
  LinearFunctionPtr lf;
  bool addP1 = false, addP2 = false;
  double nVarVal0, lVarVal0, nVarVal1, lVarVal1;
  double lbN = vnl->getLb(), lbL = vl->getLb(), ubN = vnl->getUb();
  double p1[2], p2[2];
  
  con = rel_->getConstraint(newConsId[0]);
  lf = con->getLinearFunction();
  nVarVal0 = lf->getWeight(vnl);
  lVarVal0 = lf->getWeight(vl);
  
  p1[1] = lbL;
  p1[0] = findLinVarVal_(lbL, lVarVal0, nVarVal0, con->getUb(), lbN);  
  
  con = rel_->getConstraint(newConsId[1]);
  lf = con->getLinearFunction();
  nVarVal1 = lf->getWeight(vnl);
  lVarVal1 = lf->getWeight(vl);
  
  p2[1] = lbL;
  p2[0] = findLinVarVal_(lbL, lVarVal1, nVarVal1, con->getUb(), lbN);  
  
  findExtrmPts_(addP1, addP2, p1, p1[0], p2, p2[0], lbN, ubN, newConsId, vl, vnl);
  addExtrmPtsBR_(addP1, addP2, p1, p1[0], p2, p2[0], linPtsLoc, xc, yc, 'b');
  return;
}

void QGHandler::topEdgePts_(std::vector<UInt > newConsId, VariablePtr vl, VariablePtr vnl, std::vector<double > & xc, std::vector<double > & yc, std::vector<char> & linPtsLoc)
{
  ConstraintPtr con;
  LinearFunctionPtr lf;
  bool addP1 = false, addP2 = false;
  double nVarVal0, lVarVal0, nVarVal1, lVarVal1;
  double lbN = vnl->getLb(), ubN = vnl->getUb(), ubL = vl->getUb();
  double p1[2], p2[2];

   
  con = rel_->getConstraint(newConsId[0]);
  lf = con->getLinearFunction();
  nVarVal0 = lf->getWeight(vnl);
  lVarVal0 = lf->getWeight(vl);
  p1[1] = ubL;
  p1[0] = findLinVarVal_(ubL, lVarVal0, nVarVal0, con->getUb(), ubN);  
    
  con = rel_->getConstraint(newConsId[1]);
  lf = con->getLinearFunction();
  nVarVal1 = lf->getWeight(vnl);
  lVarVal1 = lf->getWeight(vl);
  p2[1] = ubL;
  p2[0] = findLinVarVal_(ubL, lVarVal1, nVarVal1, con->getUb(), ubN);  
  
  findExtrmPts_(addP1, addP2, p1, p1[0], p2, p2[0], lbN, ubN, newConsId, vl, vnl);
  addExtrmPtsTL_(addP1, addP2, p1, p1[0], p2, p2[0], linPtsLoc, xc, yc, 't');

  return;
}
//MS: later combine top and bottom, and left and right

void QGHandler::leftEdgePts_(std::vector<UInt > newConsId, VariablePtr vl, VariablePtr vnl, std::vector<double > & xc, std::vector<double > & yc, std::vector<char> & linPtsLoc)
{
  ConstraintPtr con;
  LinearFunctionPtr lf;
  bool addP1 = false, addP2 = false;
  double nVarVal0, lVarVal0, nVarVal1, lVarVal1;
  double lbN = vnl->getLb(), lbL = vl->getLb(), ubL = vl->getUb();
  double p1[2], p2[2];
  
  con = rel_->getConstraint(newConsId[0]);
  lf = con->getLinearFunction();
  nVarVal0 = lf->getWeight(vnl);
  lVarVal0 = lf->getWeight(vl);
  
  p1[0] = lbN;
  p1[1] = findLinVarVal_(lbN, nVarVal0, lVarVal0, con->getUb(), ubL);  
  
  con = rel_->getConstraint(newConsId[1]);
  lf = con->getLinearFunction();
  nVarVal1 = lf->getWeight(vnl);
  lVarVal1 = lf->getWeight(vl);
  p2[0] = lbN;
  p2[1] = findLinVarVal_(lbN, nVarVal1, lVarVal1, con->getUb(), ubL);  
  
  findExtrmPts_(addP1, addP2, p1, p1[1], p2, p2[1], lbL, ubL, newConsId, vl, vnl);
  addExtrmPtsTL_(addP1, addP2, p1, p1[1], p2, p2[1], linPtsLoc, xc, yc, 'l');

  return;
}

void QGHandler::rightEdgePts_(std::vector<UInt > newConsId, VariablePtr vl, VariablePtr vnl, std::vector<double > & xc, std::vector<double > & yc, std::vector<char > & linPtsLoc)
{
  ConstraintPtr con;
  LinearFunctionPtr lf;
  bool addP1 = false, addP2 = false;
  double nVarVal0, lVarVal0, nVarVal1, lVarVal1;
  double ubN = vnl->getUb(), lbL = vl->getLb(), ubL = vl->getUb();
 
  con = rel_->getConstraint(newConsId[0]);
  lf = con->getLinearFunction();
  nVarVal0 = lf->getWeight(vnl);
  lVarVal0 = lf->getWeight(vl);
  double p1[2], p2[2];
  
  p1[0] = ubN;
  p1[1] = findLinVarVal_(ubN, nVarVal0, lVarVal0, con->getUb(), lbL);  
    
  con = rel_->getConstraint(newConsId[1]);
  lf = con->getLinearFunction();
  nVarVal1 = lf->getWeight(vnl);
  lVarVal1 = lf->getWeight(vl);
  
  p2[0] = ubN;
  p2[1] = findLinVarVal_(ubN, nVarVal1, lVarVal1, con->getUb(), lbL);  
  
  findExtrmPts_(addP1, addP2, p1, p1[1], p2, p2[1], lbL, ubL, newConsId, vl, vnl);
  addExtrmPtsBR_(addP1, addP2, p1, p1[1], p2, p2[1], linPtsLoc, xc, yc, 'r');
  
  return;
}


void QGHandler::findExtrmPts_(bool &addP1, bool &addP2, double * x, double c1, double * y, double c2, double lb, double ub, std::vector<UInt > newConsId, VariablePtr vl, VariablePtr vnl)
{
  ConstraintPtr con;
  LinearFunctionPtr lf;
  double nVarVal0, lVarVal0, nVarVal1, lVarVal1, cUb0, cUb1;
  
  con = rel_->getConstraint(newConsId[0]);
  lf = con->getLinearFunction();
  nVarVal0 = lf->getWeight(vnl);
  lVarVal0 = lf->getWeight(vl);
  cUb0 = con->getUb();

  con = rel_->getConstraint(newConsId[1]);
  lf = con->getLinearFunction();
  nVarVal1 = lf->getWeight(vnl);
  lVarVal1 = lf->getWeight(vl);
  cUb1 = con->getUb();


  double conVio;
  if (c1 >= lb && c1 <= ub) {
      conVio = std::max(nVarVal1*x[0]+lVarVal1*x[1]-cUb1, 0.0); 
      if ( ((conVio < solAbsTol_) || (cUb1 != 0 && conVio < fabs(cUb1)*solRelTol_))) {
        addP1 = true;
      }
  }

  if (c2 >= lb && c2 <= ub) {
      conVio = std::max(nVarVal0*y[0]+lVarVal0*y[1]-cUb0, 0.0); 
      if ( ((conVio < solAbsTol_) || (cUb0 != 0 && conVio < fabs(cUb0)*solRelTol_))) {
        addP2 = true;
      }
  }
  return;
}

void QGHandler::addExtrmPtsBR_(bool addP1, bool addP2, double * p1, double c1, double * p2, double c2, std::vector<char > & linPtsLoc, std::vector<double> &xc, std::vector<double> &yc, char loc)
{
  if (addP1 && addP2) {
    if (c1 < c2) {
      linPtsLoc.push_back(loc);
      xc.push_back(p1[0]);
      yc.push_back(p1[1]);
      
      xc.push_back(p2[0]);
      yc.push_back(p2[1]);
    } else if (c1 > c2) {
      linPtsLoc.push_back(loc);
     
      xc.push_back(p2[0]);
      yc.push_back(p2[1]);   
      
      xc.push_back(p1[0]);
      yc.push_back(p1[1]);
    } else {
      linPtsLoc.push_back(loc);
      xc.push_back(p1[0]);
      yc.push_back(p1[1]);
    } 
  } else if (addP1) {
    linPtsLoc.push_back(loc);
    xc.push_back(p1[0]);
    yc.push_back(p1[1]);
  } else if (addP2) {
    linPtsLoc.push_back(loc);
    xc.push_back(p2[0]);
    yc.push_back(p2[1]); 
  }
}

void QGHandler::addExtrmPtsTL_(bool addP1, bool addP2, double * p1, double c1, double * p2, double c2, std::vector<char > & linPtsLoc, std::vector<double> &xc, std::vector<double> &yc, char loc)
{
  if (addP1 && addP2) {
    if (c1 < c2) {
      linPtsLoc.push_back(loc);
      xc.push_back(p2[0]);
      yc.push_back(p2[1]);   
      
      xc.push_back(p1[0]);
      yc.push_back(p1[1]);
    } else if (c1 > c2) {
      linPtsLoc.push_back(loc);
      xc.push_back(p1[0]);
      yc.push_back(p1[1]);
      
      xc.push_back(p2[0]);
      yc.push_back(p2[1]);  
    } else {
      linPtsLoc.push_back(loc);
      xc.push_back(p1[0]);
      yc.push_back(p1[1]);
    } 
  } else if (addP1) {
    linPtsLoc.push_back(loc);
    xc.push_back(p1[0]);
    yc.push_back(p1[1]);
  } else if (addP2) {
    linPtsLoc.push_back(loc);
    xc.push_back(p2[0]);
    yc.push_back(p2[1]);
  }
}
double QGHandler::findLinVarVal_(double x, double a, double b, double c, double d)
{
  /* solving for y
   * a*x + b*y = c 
   */
  double p;
  // Points on bottom edge of the box
  if (fabs(b) > solAbsTol_) {
    p = (c - a*x)/b;
  } else {
    p = d;
  }
  return p;
}



int QGHandler::findIntersectPt(std::vector<UInt > newConsId, VariablePtr vl, VariablePtr vnl, double * iP)
{
  ConstraintPtr con;
  con = rel_->getConstraint(newConsId[0]);
  LinearFunctionPtr lf;
  lf = con->getLinearFunction();
  //std::cout << "linear and nonlinear  pointer " << vl << " " << vnl << std::endl;
  double a = lf->getWeight(vl);
  double b = lf->getWeight(vnl);
  double e = con->getUb();
  
  con = rel_->getConstraint(newConsId[1]);
  lf = con->getLinearFunction();
  double c = lf->getWeight(vl);
  double d = lf->getWeight(vnl);
  double f = con->getUb();

  /* we solve the linear system
   * ax+by=e
   * cx+dy=f
   * where, x is iP[1] and y is iP[0]
   */
  double determinant = a*d - b*c; 
  if(determinant != 0) {
    iP[1] = (e*d - b*f)/determinant;
    iP[0] = (a*f - e*c)/determinant;
  } else {
    std::cout << "Cramer equations system: determinant is zero\n"
              "there are either no solutions or many solutions exist.\n"; 
  }

  //MS: remove cases that cannot happen.
  if ((iP[0] > vnl->getLb() && iP[0] < vnl->getUb())) {
    if ((iP[1] > vl->getLb() && iP[1] < vl->getUb())) {
      return 1; // inside the box
    } else if (iP[1] == vl->getLb()) {
      return 2; // bottomEdge of the box
    } else if (iP[1] == vl->getUb()) {
      return 3; // topEdge of the box
    }
  } else if ( iP[0] == vnl->getLb()) {
    if ((iP[1] > vl->getLb() && iP[1] < vl->getUb())) {
      return 4; // leftEdge edge of the box
    } else if (iP[1] == vl->getLb()) {
      return 5;  // bottomLeftCorner of the box
    } else if (iP[1] == vl->getUb()) {
      return 6;  // topLeftCorner of the box
    }    
  } else if ( iP[0] == vnl->getUb() ) {
    if ((iP[1] > vl->getLb() && iP[1] < vl->getUb())) {
      return 7; // rightEdge of the box
    } else if (iP[1] == vl->getLb()) {
      return 8; // bottomRightCorner of the box
    } else if (iP[1] == vl->getUb()) {
      return 9; // topRightCorner of the box
    } 
  }
  return 0; // outside of the box
}


bool QGHandler::isFeasible(ConstSolutionPtr sol, RelaxationPtr, bool &,
                           double &)
{
  int error=0;
  double act, cUb;
  ConstraintPtr c;
  const double *x = sol->getPrimal();

  for (CCIter it=nlCons_.begin(); it!=nlCons_.end(); ++it) {
    c = *it;
    act = c->getActivity(x, &error);
    if (error == 0) {
      cUb = c->getUb();
      if ((act > cUb + solAbsTol_) &&
          (cUb == 0 || act > cUb + fabs(cUb)*solRelTol_)) {
#if SPEW
        logger_->msgStream(LogDebug) << me_ << "constraint " <<
          c->getName() << " violated with violation = " << act - cUb <<
          std::endl;
#endif
        return false;
      }
    }	else {
      logger_->msgStream(LogError) << me_ << c->getName() <<
        " constraint not defined at this point."<< std::endl;
#if SPEW
      logger_->msgStream(LogDebug) << me_ << "constraint " << c->getName() <<
        " not defined at this point." << std::endl;
#endif
      return false;
    }
  }

  if (oNl_) {
    error = 0;
    relobj_ = x[objVar_->getIndex()];
    act = minlp_->getObjValue(x, &error);
    if (error == 0) {
      if ((act > relobj_ + solAbsTol_) &&
          (relobj_ == 0 || (act > relobj_ + fabs(relobj_)*solRelTol_))) {
#if SPEW
        logger_->msgStream(LogDebug) << me_ << "objective violated with "
          << "violation = " << act - relobj_ << std::endl;
#endif
        return false;
      }
    }	else {
      logger_->msgStream(LogError) << me_
        <<"objective not defined at this point."<< std::endl;
      return false;
    }
  }
  return true;
}


void QGHandler::linearizeObj_()
{
  ObjectivePtr o = minlp_->getObjective();
  FunctionType fType = o->getFunctionType();
  if (!o) {
    assert(!"need objective in QG!");
  } else if (fType != Linear && fType != Constant) {
    oNl_ = true;
    FunctionPtr f;
    std::string name = "eta";
    ObjectiveType objType = o->getObjectiveType();
    LinearFunctionPtr lf = (LinearFunctionPtr) new LinearFunction();
    VariablePtr vPtr = rel_->newVariable(-INFINITY, INFINITY, Continuous,
                                         name, VarHand);
    assert(objType == Minimize);
    rel_->removeObjective();
    lf->addTerm(vPtr, 1.0);
    f = (FunctionPtr) new Function(lf);
    rel_->newObjective(f, 0.0, objType);
    objVar_ = vPtr;
  }
  return;
}


void QGHandler::linearAt_(FunctionPtr f, double fval, const double *x,
                          double *c, LinearFunctionPtr *lf, int *error)
{
  int n = rel_->getNumVars();
  double *a = new double[n];
  VariableConstIterator vbeg = rel_->varsBegin(), vend = rel_->varsEnd();
  const double linCoeffTol =
    env_->getOptions()->findDouble("conCoeff_tol")->getValue();

  std::fill(a, a+n, 0.);
  f->evalGradient(x, a, error);
    //std::cout << "id x and grad " << std::endl;
  //for (UInt i = 0; i< n; ++i) {
    //std::cout << i << " " << x[i] << " " << a[i] << std::endl;
  //}
  
  if (*error==0) {
    *lf = (LinearFunctionPtr) new LinearFunction(a, vbeg, vend, linCoeffTol);
    *c  = fval - InnerProduct(x, a, minlp_->getNumVars());
  } else {
    logger_->msgStream(LogError) << me_ <<"gradient not defined at this point."
      << std::endl;
#if SPEW
    logger_->msgStream(LogDebug) << me_ <<"gradient not defined at this point."
      << std::endl;
#endif
  }
  delete [] a;
  return;
}


void QGHandler::cutToCons_(const double *nlpx, const double *lpx,
                             CutManager *cutman, SeparationStatus *status)
{
  int error=0;
  ConstraintPtr con;
  double nlpact, cUb;

  for (CCIter it = nlCons_.begin(); it != nlCons_.end(); ++it) {
    con = *it;
    nlpact =  con->getActivity(lpx, &error);
    if (error == 0) {
      cUb = con->getUb();
      if ((nlpact > cUb + solAbsTol_) &&
          (cUb == 0 || nlpact > cUb+fabs(cUb)*solRelTol_)) {
#if SPEW
        logger_->msgStream(LogDebug) << me_ << " constraint " <<
          con->getName() << " violated at LP solution with violation = " <<
          nlpact - cUb << std::endl;
#endif
        addCut_(nlpx, lpx, con, cutman, status);
      } else {
#if SPEW
        logger_->msgStream(LogDebug) << me_ << " constraint " << con->getName() <<
          " feasible at LP solution. No OA cut to be added." << std::endl;
#endif
      }
    }	else {
      logger_->msgStream(LogError) << me_ << " constraint not defined at" <<
        " this point. "<<  std::endl;
#if SPEW
      logger_->msgStream(LogDebug) << me_ << " constraint " << con->getName() <<
        " not defined at this point." << std::endl;
#endif
    }
  }
  return;
}
 

void QGHandler::objCutAtLpSol_(const double *lpx, CutManager *,
                                  SeparationStatus *status)
{
  if (oNl_) {
    int error = 0;
    FunctionPtr f;
    double c, vio, act;
    ConstraintPtr newcon;
    std::stringstream sstm;
    ObjectivePtr o = minlp_->getObjective();

    act = o->eval(lpx, &error);
    if (error == 0) {
      vio = std::max(act-relobj_, 0.0);
      if ((vio > solAbsTol_) &&
          (relobj_ == 0 || vio > fabs(relobj_)*solRelTol_)) {
          f = o->getFunction();
          LinearFunctionPtr lf = LinearFunctionPtr();
          linearAt_(f, act, lpx, &c, &lf, &error);
          if (error == 0) {
            ++(stats_->cuts);
            sstm << "_OAObjcut_" << stats_->cuts;
            lf->addTerm(objVar_, -1.0);
            *status = SepaResolve;
            f = (FunctionPtr) new Function(lf);
            newcon = rel_->newConstraint(f, -INFINITY, -1.0*c, sstm.str());
          }
        }
    }	else {
      logger_->msgStream(LogError) << me_
        << " objective not defined at this solution point." << std::endl;
    }
  }
  return;
}


void QGHandler::consCutAtLpSol_(const double *lpx, CutManager *,
                             SeparationStatus *status)
{
  int error=0;
  FunctionPtr f;
  LinearFunctionPtr lf;
  std::stringstream sstm;
  ConstraintPtr con, newcon;
  double c, nlpact, cUb;

  for (CCIter it = nlCons_.begin(); it != nlCons_.end(); ++it) {
    con = *it;
    f = con->getFunction();
    lf = LinearFunctionPtr();
    nlpact =  con->getActivity(lpx, &error);
    if (error == 0) {
      cUb = con->getUb();
      if ((nlpact > cUb + solAbsTol_) &&
          (cUb == 0 || nlpact > cUb+fabs(cUb)*solRelTol_)) {
        linearAt_(f, nlpact, lpx, &c, &lf, &error);
        if (error==0) {
          ++(stats_->cuts);
          sstm << "_OAcut_" << stats_->cuts;
          *status = SepaResolve;
          f = (FunctionPtr) new Function(lf);
          newcon = rel_->newConstraint(f, -INFINITY, cUb-c, sstm.str());
          return;
        }
      }
    }	else {
      logger_->msgStream(LogError) << me_ << " constraint not defined at" <<
        " this point. "<<  std::endl;
    }
  }
  return;
}


void QGHandler::addCut_(const double *nlpx, const double *lpx,
                        ConstraintPtr con, CutManager*,
                        SeparationStatus *status)
{
  int error=0;
  ConstraintPtr newcon;
  std::stringstream sstm;
  double c, lpvio, act, cUb;
  FunctionPtr f = con->getFunction();
  LinearFunctionPtr lf = LinearFunctionPtr();

  act = con->getActivity(nlpx, &error);
  if (error == 0) {
    linearAt_(f, act, nlpx, &c, &lf, &error);
    if (error==0) {
      cUb = con->getUb();
      lpvio = std::max(lf->eval(lpx)-cUb+c, 0.0);
      if ((lpvio > solAbsTol_) &&
          ((cUb-c)==0 || (lpvio>fabs(cUb-c)*solRelTol_))) {
#if SPEW
        logger_->msgStream(LogDebug) << me_ << "linearization of constraint "
          << con->getName() << " violated at LP solution with violation = " <<
          lpvio << ". OA cut added." << std::endl;
#endif
        ++(stats_->cuts);
        sstm << "_OAcut_" << stats_->cuts;
        *status = SepaResolve;
        f = (FunctionPtr) new Function(lf);
        newcon = rel_->newConstraint(f, -INFINITY, cUb-c, sstm.str());
        return;
      }
    }
  }	else {
    logger_->msgStream(LogError) << me_ << " constraint not defined at"
      << " this point. "<<  std::endl;
#if SPEW
          logger_->msgStream(LogDebug) << me_ << " constraint " <<
            con->getName() << " not defined at this point." << std::endl;
#endif
  }
  return;
}
  

void QGHandler::cutToObj_(const double *nlpx, const double *lpx,
                            CutManager *, SeparationStatus *status)
{
  if (oNl_) {
    int error=0;
    FunctionPtr f;
    double c, vio, act;
    ConstraintPtr newcon;
    std::stringstream sstm;
    ObjectivePtr o = minlp_->getObjective();
    
    act = o->eval(lpx, &error);
    if (error == 0) {
      vio = std::max(act-relobj_, 0.0);
      if ((vio > solAbsTol_)
        && (relobj_ == 0 || vio > fabs(relobj_)*solRelTol_)) {
#if SPEW
        logger_->msgStream(LogDebug) << me_ << " objective violated at LP "
          << " solution with violation = " << vio << std::endl;
#endif
        act = o->eval(nlpx, &error);
        if (error == 0) {
          f = o->getFunction();
          LinearFunctionPtr lf = LinearFunctionPtr(); 
          linearAt_(f, act, nlpx, &c, &lf, &error);
          if (error == 0) {
            vio = std::max(c+lf->eval(lpx)-relobj_, 0.0);
            if ((vio > solAbsTol_) && ((relobj_-c) == 0
                                     || vio > fabs(relobj_-c)*solRelTol_)) {
#if SPEW
              logger_->msgStream(LogDebug) << me_ << "linearization of "
                "objective violated at LP solution with violation = " <<
                vio << ". OA cut added." << std::endl;
#endif
              ++(stats_->cuts);
              sstm << "_OAObjcut_" << stats_->cuts;
              lf->addTerm(objVar_, -1.0);
              *status = SepaResolve;
              f = (FunctionPtr) new Function(lf);
              newcon = rel_->newConstraint(f, -INFINITY, -1.0*c, sstm.str());
            }
          }
        }
      }  else {
#if SPEW
        logger_->msgStream(LogDebug) << me_ << " objective feasible at LP "
          << " solution. No OA cut to be added." << std::endl;
#endif
      }
    }	else {
      logger_->msgStream(LogError) << me_
        << " objective not defined at this solution point." << std::endl;
#if SPEW
      logger_->msgStream(LogDebug) << me_ << " objective not defined at this "
        << " point." << std::endl;
#endif
    }
  }
  return;
}


void QGHandler::relaxInitFull(RelaxationPtr , bool *)
{
  //Does nothing
}


void QGHandler::relaxInitInc(RelaxationPtr rel, bool *isInf)
{
  rel_ = rel;
  relax_(isInf);
  return;
}


void QGHandler::relaxNodeFull(NodePtr , RelaxationPtr , bool *)
{
  //Does nothing
}


void QGHandler::relaxNodeInc(NodePtr , RelaxationPtr , bool *)
{
  //Does nothing
}


void QGHandler::relax_(bool *isInf)
{
  ConstraintPtr c;
  FunctionType fType;
  
  for (ConstraintConstIterator it=minlp_->consBegin(); it!=minlp_->consEnd();
       ++it) {
    c = *it;
    fType = c->getFunctionType();
    if (fType !=Constant && fType != Linear) {
      nlCons_.push_back(c);
    }
  }
 
  linearizeObj_();
  initLinear_(isInf);
  return;
}


void QGHandler::separate(ConstSolutionPtr sol, NodePtr node, RelaxationPtr rel,
                         CutManager *cutMan, SolutionPoolPtr s_pool,
                         ModVector &, ModVector &, bool *sol_found,
                         SeparationStatus *status)
{
  double val;
  VariableType v_type;
  VariableConstIterator v_iter;
  const double *x = sol->getPrimal();

  *status = SepaContinue;
  //std::cout << "At node" << node->getId() << " LB " << node->getLb() << std::endl;
  for (v_iter = rel->varsBegin(); v_iter != rel->varsEnd(); ++v_iter) {
    v_type = (*v_iter)->getType();
    if (v_type == Binary || v_type == Integer) {
      val = x[(*v_iter)->getIndex()];
      if (fabs(val - floor(val+0.5)) > intTol_) {
#if SPEW
        logger_->msgStream(LogDebug) << me_ << "variable " <<
          (*v_iter)->getName() << " has fractional value = " << val <<
          std::endl;
#endif
        return;
      }
    }
  }

  //std::cout << "Integer feasible at node" << node->getId() << std::endl;
  cutIntSol_(sol, cutMan, s_pool, sol_found, status);
  return;
}


void QGHandler::solveNLP_()
{
  nlpStatus_ = nlpe_->solve();
  ++(stats_->nlpS);
  return;
}


void QGHandler::unfixInts_()
{
  Modification *m = 0;
  while(nlpMods_.empty() == false) {
    m = nlpMods_.top();
    m->undoToProblem(minlp_);
    nlpMods_.pop();
    delete m;
  }
  return;
}


void QGHandler::updateUb_(SolutionPoolPtr s_pool, double *nlpval,
                          bool *sol_found)
{
  double val = nlpe_->getSolutionValue();
  double bestval = s_pool->getBestSolutionValue();

<<<<<<< HEAD
  if ((bestval - val > objATol_) &&
        (bestval == 0 || (bestval - val >= fabs(bestval)*objRTol_))) {
=======
  if ((bestval >= val-objATol_) ||
        (bestval != 0 && (bestval >= val-fabs(bestval)*objRTol_))) {
>>>>>>> 7eaa96e8
  //if (val <= bestval) 
    //MS: adding only better solution to pool
    const double *x = nlpe_->getSolution()->getPrimal();
    s_pool->addSolution(x, val);
    *sol_found = true;
    //std::cout << "upper bound found " << val << std::endl;
#if SPEW
    logger_->msgStream(LogDebug) << me_ << "Better solution found, value = "
      << val << std::endl;
#endif
  }
  *nlpval = val;
  return;
}


void QGHandler::writeStats(std::ostream &out) const
{
  out
    << me_ << "number of nlps solved                       = "
    << stats_->nlpS << std::endl
    << me_ << "number of infeasible nlps                   = " 
    << stats_->nlpI << std::endl
    << me_ << "number of feasible nlps                     = " 
    << stats_->nlpF << std::endl
    << me_ << "number of nlps hit engine iterations limit  = " 
    << stats_->nlpF << std::endl
    << me_ << "number of cuts added                        = " 
    << stats_->cuts << std::endl;
  return;
}


std::string QGHandler::getName() const
{
  return "QG Handler (Quesada-Grossmann)";
}

// Local Variables:
// mode: c++
// eval: (c-set-style "k&r")
// eval: (c-set-offset 'innamespace 0)
// eval: (setq c-basic-offset 2)
// eval: (setq fill-column 78)
// eval: (auto-fill-mode 1)
// eval: (setq column-number-mode 1)
// eval: (setq indent-tabs-mode nil) 
// End:<|MERGE_RESOLUTION|>--- conflicted
+++ resolved
@@ -1620,13 +1620,8 @@
   double val = nlpe_->getSolutionValue();
   double bestval = s_pool->getBestSolutionValue();
 
-<<<<<<< HEAD
   if ((bestval - val > objATol_) &&
         (bestval == 0 || (bestval - val >= fabs(bestval)*objRTol_))) {
-=======
-  if ((bestval >= val-objATol_) ||
-        (bestval != 0 && (bestval >= val-fabs(bestval)*objRTol_))) {
->>>>>>> 7eaa96e8
   //if (val <= bestval) 
     //MS: adding only better solution to pool
     const double *x = nlpe_->getSolution()->getPrimal();
